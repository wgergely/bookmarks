# Byte-compiled / optimized / DLL files
*.py[c]
*$py.class
__pycache__

# Distribution / packaging
.Python
.idea
.pytest*
.DS_Store
<<<<<<< HEAD

/docs/build/
/dist/
=======
docs/build/
docs/build
develop-eggs/
dist/
dest
eggs/
.eggs/
.vs/
lib/
MANIFEST
debug.log
>>>>>>> 01894aa8
<|MERGE_RESOLUTION|>--- conflicted
+++ resolved
@@ -8,11 +8,9 @@
 .idea
 .pytest*
 .DS_Store
-<<<<<<< HEAD
 
 /docs/build/
 /dist/
-=======
 docs/build/
 docs/build
 develop-eggs/
@@ -23,5 +21,4 @@
 .vs/
 lib/
 MANIFEST
-debug.log
->>>>>>> 01894aa8
+debug.log