--- conflicted
+++ resolved
@@ -35,11 +35,7 @@
 
         source = common.get_rsc('fonts')
 
-<<<<<<< HEAD
         for entry in os.scandir(FONT_SOURCE_DIR):
-=======
-        for entry in _scandir.scandir(source):
->>>>>>> dac5bf7e
             if not entry.name.endswith('ttf'):
                 continue
             idx = self.addApplicationFont(entry.path)
