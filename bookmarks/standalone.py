"""The module contains the elements used when initialized in :attr:`~bookmarks.common.core.StandaloneMode`.

It defines :class:`.BookmarksApp`, Bookmark's custom QApplication, and
:class:`.BookmarksAppWindow`, a modified :class:`.main.MainWidget`.

Note, in :attr:`~bookmarks.common.core.EmbeddedMode`, Bookmarks uses :class:`.main.MainWidget` as the main
widget.

"""
import ctypes
import functools
import os

from PySide2 import QtWidgets, QtGui, QtCore

from . import __version__
from . import actions
from . import common
from . import contextmenu
from . import main
from . import ui

MODEL_ID = f'{common.product}App'


def init():
    """Initializes the main application window.

    """
    if common.init_mode == common.EmbeddedMode:
        raise RuntimeError("Cannot be initialized in `EmbeddedMode`.")

    if isinstance(common.main_widget, BookmarksAppWindow):
        raise RuntimeError("MainWidget already exists.")
    common.main_widget = BookmarksAppWindow()


def init_tray():
    """Initializes the main application tray widget.

    """
    if not common.tray_widget:
        common.tray_widget = Tray()
        common.tray_widget.show()


@QtCore.Slot()
def show():
    """Shows the main application window.

    """
    if common.init_mode != common.StandaloneMode or not isinstance(
            common.main_widget,
            BookmarksAppWindow
    ):
        raise RuntimeError('Window can only be show in StandaloneMode.')

    dict_key = common.main_widget.__class__.__name__
    v = common.settings.value('state/state')

    state = v[dict_key] if v and dict_key in v else None
    state = QtCore.Qt.WindowNoState if state is None else QtCore.Qt.WindowState(state)

    common.main_widget.activateWindow()
    common.restore_window_geometry(common.main_widget)

    if state == QtCore.Qt.WindowNoState:
        common.main_widget.showNormal()
    elif state & QtCore.Qt.WindowMaximized:
        common.main_widget.showMaximized()
    elif state & QtCore.Qt.WindowFullScreen:
        common.main_widget.showFullScreen()
    else:
        common.main_widget.showNormal()


def _set_application_properties(app=None):
    """Enables OpenGL and high-dpi support.

    """
    if app:
        app.setAttribute(QtCore.Qt.AA_UseHighDpiPixmaps, True)
        return

    QtWidgets.QApplication.setAttribute(QtCore.Qt.AA_UseOpenGLES, True)
    QtWidgets.QApplication.setAttribute(
        QtCore.Qt.AA_EnableHighDpiScaling, True
    )
    QtWidgets.QApplication.setAttribute(QtCore.Qt.AA_UseHighDpiPixmaps, True)


class TrayMenu(contextmenu.BaseContextMenu):
    """The context menu associated with :class:`.Tray`.

    """

    def __init__(self, parent=None):
        super().__init__(QtCore.QModelIndex(), parent=parent)

        self.stays_always_on_top = False
        self.setAttribute(QtCore.Qt.WA_DeleteOnClose, False)
        self.setStyleSheet(None)

    def setup(self):
        """Creates the context menu.

        """
        try:
            self.scripts_menu()
            self.separator()
            self.window_menu()
            self.separator()
            self.tray_menu()
        except:
            pass

    def tray_menu(self):
        """Actions associated with the visibility of the widget."""
        self.menu['Quit'] = {
            'action': common.uninitialize,
        }
        return


class Tray(QtWidgets.QSystemTrayIcon):
    """A system tray icon used to control Bookmarks from the Windows Task Bar
    (on Windows).

    """

    def __init__(self, parent=None):
        super().__init__(parent=parent)

        p = common.rsc(
            f'{common.GuiResource}{os.path.sep}icon.{common.thumbnail_format}'
        )
        pixmap = QtGui.QPixmap(p)
        icon = QtGui.QIcon(pixmap)
        self.setIcon(icon)

        w = TrayMenu(parent=self.window())
        self.setContextMenu(w)

        self.setToolTip(common.product.title())

        self.activated.connect(self.tray_activated)

    def window(self):
        """Returns the main application window.

        """
        return common.main_widget.window()

    def tray_activated(self, reason):
        """Slot connected to the custom tray activation signals.

        """
        if reason == QtWidgets.QSystemTrayIcon.Unknown:
            self.window().show()
            self.window().activateWindow()
            self.window().raise_()
        if reason == QtWidgets.QSystemTrayIcon.Context:
            return
        if reason == QtWidgets.QSystemTrayIcon.DoubleClick:
            self.window().show()
            self.window().activateWindow()
            self.window().raise_()
        if reason == QtWidgets.QSystemTrayIcon.Trigger:
            return
        if reason == QtWidgets.QSystemTrayIcon.MiddleClick:
            return


class MinimizeButton(ui.ClickableIconButton):
    """Custom QLabel with a `clicked` signal."""

    def __init__(self, parent=None):
        super().__init__(
            'minimize',
            (common.color(common.color_red), common.color(common.color_secondary_text)),
            common.size(common.size_margin) -
            common.size(common.size_indicator),
            description='Click to minimize the window...',
            parent=parent
        )


class CloseButton(ui.ClickableIconButton):
    """Button used to close/hide a widget or window."""

    def __init__(self, parent=None):
        super().__init__(
            'close',
            (common.color(common.color_red), common.color(common.color_secondary_text)),
            common.size(common.size_margin) -
            common.size(common.size_indicator),
            description='Click to close the window...',
            parent=parent
        )


class HeaderWidget(QtWidgets.QWidget):
    """Horizontal widget for controlling the position of the active window."""
    widgetMoved = QtCore.Signal(QtCore.QPoint)

    def __init__(self, parent=None):
        super().__init__(parent=parent)
        self.label = None
        self.closebutton = None
        self.move_in_progress = False
        self.move_start_event_pos = None
        self.move_start_widget_pos = None

        self.double_click_timer = common.Timer(parent=self)
        self.double_click_timer.setInterval(
            QtWidgets.QApplication.instance().doubleClickInterval()
        )
        self.double_click_timer.setSingleShot(True)

        self.setFocusPolicy(QtCore.Qt.NoFocus)
        self.setContextMenuPolicy(QtCore.Qt.DefaultContextMenu)
        self.setFixedHeight(
            common.size(common.size_margin) +
            (common.size(common.size_indicator) * 2)
        )

        self._create_ui()

    def _create_ui(self):
        QtWidgets.QHBoxLayout(self)
        self.layout().setContentsMargins(0, 0, 0, 0)
        self.layout().setSpacing(0)
        self.layout().setAlignment(QtCore.Qt.AlignCenter)

        menu_bar = QtWidgets.QMenuBar(parent=self)
        self.layout().addWidget(menu_bar)
        menu_bar.hide()
        menu = menu_bar.addMenu(common.product)

        action = menu.addAction('Quit')
        action.triggered.connect(common.uninitialize)

        self.layout().addStretch()
        self.layout().addWidget(MinimizeButton(parent=self))
        self.layout().addSpacing(common.size(common.size_indicator) * 2)
        self.layout().addWidget(CloseButton(parent=self))
        self.layout().addSpacing(common.size(common.size_indicator) * 2)

    def mousePressEvent(self, event):
        """Event handler.

        """
        if self.double_click_timer.isActive():
            return
        if not isinstance(event, QtGui.QMouseEvent):
            return

        self.double_click_timer.start(self.double_click_timer.interval())
        self.move_in_progress = True
        self.move_start_event_pos = event.pos()
        self.move_start_widget_pos = self.mapToGlobal(
            self.geometry().topLeft()
        )

    def mouseMoveEvent(self, event):
        """Event handler.

        """
        if self.double_click_timer.isActive():
            return
        if not isinstance(event, QtGui.QMouseEvent):
            return
        if event.buttons() == QtCore.Qt.NoButton:
            return
        if self.move_start_widget_pos:
            margins = self.window().layout().contentsMargins()
            offset = (event.pos() - self.move_start_event_pos)
            pos = self.window().mapToGlobal(self.geometry().topLeft()) + offset
            self.parent().move(
                pos.x() - margins.left(),
                pos.y() - margins.top()
            )
            bl = self.window().rect().bottomLeft()
            bl = self.window().mapToGlobal(bl)
            self.widgetMoved.emit(bl)

    def contextMenuEvent(self, event):
        """Event handler.

        """
        widget = TrayMenu(parent=self.window())
        pos = self.window().mapToGlobal(event.pos())
        widget.move(pos)
        common.move_widget_to_available_geo(widget)
        widget.show()

    def mouseDoubleClickEvent(self, event):
        """Event handler.

        """
        event.accept()
        actions.toggle_maximized()


class BookmarksAppWindow(main.MainWidget):
    """The main application window.

    """

    def __init__(self, parent=None):
        if isinstance(common.main_widget, self.__class__):
            raise RuntimeError(f'{self.__class__.__name__} already exists.')

        super().__init__(parent=None)

        self._always_on_top = False

        common.set_stylesheet(self)

        self.installEventFilter(self)

        self.initialized.connect(self._connect_standalone_signals)
        self.initialized.connect(init_tray)

        self.adjustSize()
        self.update_window_flags()

    def update_window_flags(self, v=None):
        """Load previously saved window flag values from user setting files.

        """
        self._always_on_top = common.settings.value('settings/always_always_on_top')

        if self._always_on_top:
            self.setWindowFlags(
                self.windowFlags() | QtCore.Qt.WindowStaysOnTopHint
            )
        else:
            self.setWindowFlags(
                self.windowFlags() & ~ QtCore.Qt.WindowStaysOnTopHint
            )

    @QtCore.Slot()
    def _connect_standalone_signals(self):
        """Extra signal connections when Bookmarks runs in standalone mode.

        """
        func = functools.partial(common.save_window_state, self)
        self.files_widget.activated.connect(actions.execute)
        self.favourites_widget.activated.connect(actions.execute)

    def hideEvent(self, event):
        """Event handler.

        """
        common.save_window_state(self)
        super().hideEvent(event)

    def closeEvent(self, event):
        """Event handler.

        """
        event.ignore()
        self.hide()
        try:
            common.tray_widget.showMessage(
                'Bookmarks',
                'Bookmarks will continue running in the background. Use this icon to restore its visibility.',
                QtWidgets.QSystemTrayIcon.Information,
                3000
            )
        except:
            pass
        common.save_window_state(self)

    def changeEvent(self, event):
        """Event handler.

        """
        if event.type() == QtCore.QEvent.WindowStateChange:
            common.save_window_state(self)
        super().changeEvent(event)

    def showEvent(self, event):
        """Event handler.

        """
        if not self.is_initialized:
            QtCore.QTimer.singleShot(100, self.initialize)
        super().showEvent(event)


class BookmarksApp(QtWidgets.QApplication):
    """A customized QApplication used by Bookmarks to run in standalone mode.

    The app will start with OpenGL and high dpi support and initializes
    the submodules.

    See :func:`bookmarks.exec`.

    """

    def __init__(self, args):
        _set_application_properties()

        super().__init__([__file__,])
        _set_application_properties(app=self)
        self.setApplicationVersion(__version__)
<<<<<<< HEAD
        self.setApplicationName(common.product.title())
        self.setAttribute(QtCore.Qt.AA_UseHighDpiPixmaps, bool=True)
=======

        self.setApplicationName(common.product.title())
        self.setOrganizationName(common.organization)
        self.setOrganizationDomain(common.organization_domain)

        self.setAttribute(QtCore.Qt.AA_UseHighDpiPixmaps, True)
>>>>>>> f60f3c47

        self._set_model_id()
        self._set_window_icon()
        self.installEventFilter(self)

    def _set_window_icon(self):
        """Set the application icon."""
        path = common.rsc(
            f'{common.GuiResource}{os.path.sep}icon.{common.thumbnail_format}'
        )
        pixmap = QtGui.QPixmap(path)
        icon = QtGui.QIcon(pixmap)
        self.setWindowIcon(icon)

    def _set_model_id(self):
        """Setting this is needed to add custom window icons on windows.
        https://github.com/cztomczak/cefpython/issues/395

        """
        if QtCore.QSysInfo().productType() in ('windows', 'winrt'):
            hresult = ctypes.windll.shell32.SetCurrentProcessExplicitAppUserModelID(
                MODEL_ID
            )
            # An identifier that is globally unique for all apps running on Windows
            assert hresult == 0, "SetCurrentProcessExplicitAppUserModelID failed"

    def eventFilter(self, widget, event):
        """Event filter handler.

        """
        if event.type() == QtCore.QEvent.Enter:
            if hasattr(widget, 'statusTip') and widget.statusTip():
                common.signals.showStatusTipMessage.emit(widget.statusTip())
        if event.type() == QtCore.QEvent.Leave:
            common.signals.clearStatusBarMessage.emit()

        return False<|MERGE_RESOLUTION|>--- conflicted
+++ resolved
@@ -406,17 +406,12 @@
         super().__init__([__file__,])
         _set_application_properties(app=self)
         self.setApplicationVersion(__version__)
-<<<<<<< HEAD
-        self.setApplicationName(common.product.title())
-        self.setAttribute(QtCore.Qt.AA_UseHighDpiPixmaps, bool=True)
-=======
 
         self.setApplicationName(common.product.title())
         self.setOrganizationName(common.organization)
         self.setOrganizationDomain(common.organization_domain)
 
         self.setAttribute(QtCore.Qt.AA_UseHighDpiPixmaps, True)
->>>>>>> f60f3c47
 
         self._set_model_id()
         self._set_window_icon()
