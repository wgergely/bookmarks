"""The module contains interface used to get and modify a bookmark item's token
values.

The default values are stored in :attr:`.DEFAULT_TOKEN_CONFIG` but each
bookmark item can be configured independently using the
:mod:`tokens.tokens_editor` widget. The custom configuration values are
stored in the bookmark's database using `TOKENS_DB_KEY` column as encoded JSON
data. 

Use :func:`.get` to retrieve token config controller instances.

.. code-block:: python
    :linenos:

    from bookmarks.tokens import tokens

    tokens_config = tokens.get(server, job, root)
    data = tokens_config.data()

    # Try to find a description for an item named 'geo'
    v = tokens_config.get_description('geo')

    # Expands all tokens using values set in the bookmark database
    s = tokens_config.expand_tokens(
        '{asset_root}/{scene}/{prefix}_{asset}_{task}_{user}_{version}.{ext}',
        ext='exr'
    )

"""
import collections
from datetime import datetime
import json
import socket
import string

import OpenImageIO
from PySide2 import QtCore

from .. import common
from .. import database
from .. import log

#: The database column name
TOKENS_DB_KEY = 'tokens'

FileFormatConfig = 'FileFormatConfig'
FileNameConfig = 'FileNameConfig'
PublishConfig = 'PublishConfig'
AssetFolderConfig = 'AssetFolderConfig'
FFMpegTCConfig = 'FFMpegTCConfig'

SceneFormat = 0b1
ImageFormat = 0b10
CacheFormat = 0b100
MovieFormat = 0b1000
AudioFormat = 0b10000
DocFormat = 0b100000
ScriptFormat = 0b1000000
MiscFormat = 0b10000000
NoFormat = 0
AllFormat = (
        SceneFormat |
        ImageFormat |
        CacheFormat |
        MovieFormat |
        AudioFormat |
        DocFormat |
        ScriptFormat |
        MiscFormat
)

#: Invalid token marker string
invalid_token = '{invalid_token}'

SceneFolder = 'scene'
CacheFolder = 'cache'
RenderFolder = 'render'
DataFolder = 'data'
ReferenceFolder = 'reference'
PublishFolder = 'publish'
TextureFolder = 'textures'
MiscFolder = 'other'

#: The default token value configuration
DEFAULT_TOKEN_CONFIG = {
    FileFormatConfig: {
        0: {
            'name': 'Scene Formats',
            'flag': SceneFormat,
            'value': common.sort_words(
                'aep, ai, blend, eps, fla, ppj, prproj, psb, psd, psq, xfl, c4d, hud, '
                'hip, hiplc, hipnc, ma, mb, nk, nk~,spm, mocha, rv, tvpp, zprj'
            ),
            'description': 'Scene file formats'
        },
        1: {
            'name': 'Image Formats',
            'flag': ImageFormat,
            'value': common.sort_words(
                OpenImageIO.get_string_attribute('extension_list')
            ),
            'description': 'Image file formats'
        },
        2: {
            'name': 'Cache Formats',
            'flag': CacheFormat,
            'value': common.sort_words(
                'abc, ass, bgeo, fbx, geo, ifd, obj, rs, sc, sim, vdb, usd, usda, '
                'usdc, usdz'
            ),
            'description': 'CG cache formats'
        },
        3: {
            'name': 'Movie Formats',
            'flag': MovieFormat,
            'value': common.sort_words(
                'mov, avi, mp4, m4v'
            ),
            'description': 'Movie file formats'
        },
        4: {
            'name': 'Audio Formats',
            'flag': AudioFormat,
            'value': common.sort_words(
                'mp3, aac, m4a, wav'
            ),
            'description': 'Audio file formats'
        },
        5: {
            'name': 'Document Formats',
            'flag': DocFormat,
            'value': common.sort_words(
                'txt, doc, docx, pdf, ppt, pptx, rtf'
            ),
            'description': 'Audio file formats'
        },
        6: {
            'name': 'Script Formats',
            'flag': ScriptFormat,
            'value': common.sort_words(
                'py, pyc, pyo, pyd, jsx, js, vex, mel, env, bat, bash, json, xml'
            ),
            'description': 'Various script file formats'
        },
        7: {
            'name': 'Miscellaneous Formats',
            'flag': MiscFormat,
            'value': common.sort_words(
                'zip, rar, zipx, 7z, tar, bz2, gz, exe, app'
            ),
            'description': 'Miscellaneous file formats'
        },
    },
    FileNameConfig: {
        0: {
            'name': 'Asset Scene Task',
            'value': '{prefix}_{asset}_{mode}_{element}_{user}_{version}.{ext}',
            'description': 'Uses the project prefix, asset, task, element, '
                           'user and version names'
        },
        1: {
            'name': 'Asset Scene File (without task and element)',
            'value': '{prefix}_{asset}_{user}_{version}.{ext}',
            'description': 'Uses the project prefix, asset, user and version names'
        },
        2: {
            'name': 'Shot Scene Task',
            'value': '{prefix}_{seq}_{shot}_{mode}_{element}_{user}_{version}.{ext}',
            'description': 'Uses the project prefix, sequence, shot, mode, element, '
                           'user and version names'
        },
        3: {
            'name': 'Shot Scene Task (without task and element)',
            'value': '{prefix}_{seq}_{shot}_{user}_{version}.{ext}',
            'description': 'Uses the project prefix, sequence, shot, user and '
                           'version names'
        },
        4: {
            'name': 'Versioned Element',
            'value': '{element}_{version}.{ext}',
            'description': 'File name with an element and version name'
        },
        5: {
            'name': 'Non-Versioned Element',
            'value': '{element}.{ext}',
            'description': 'A non-versioned element file'
        },
        6: {
            'name': 'Studio Aka - Shot',
            'value': '{prefix}_{seq}_{shot}_{mode}_{element}.{version}.{ext}',
            'description': 'Studio Aka - ShotGrid file template'
        },
        7: {
            'name': 'Studio Aka - Asset',
            'value': '{asset1}_{asset5}_{element}.{version}.{ext}',
            'description': 'Studio Aka - ShotGrid file template'
        }
    },
    PublishConfig: {
        0: {
            'name': 'Shot Task',
            'value': '{server}/{job}/publish/{sequence}_{shot}/{task}/{element}/{prefix}_{sequence}_{shot}_{task}_{element}.{ext}',
            'description': 'Publish a shot task element',
            'filter': SceneFormat | ImageFormat | MovieFormat | CacheFormat,
        },
        1: {
            'name': 'Asset Task',
            'value': '{server}/{job}/publish/asset_{asset}/{task}/{element}/{prefix}_{asset}_{task}_{element}.{ext}',
            'description': 'Publish an asset task element',
            'filter': SceneFormat | ImageFormat | MovieFormat | CacheFormat,
        },
        3: {
            'name': 'Shot Thumbnail',
            'value': '{server}/{job}/publish/{sequence}_{shot}/thumbnail.{ext}',
            'description': 'Publish an shot thumbnail',
            'filter': ImageFormat,
        },
        4: {
            'name': 'Asset Thumbnail',
            'value': '{server}/{job}/publish/asset_{asset}/thumbnail.{ext}',
            'description': 'Publish an asset thumbnail',
            'filter': ImageFormat,
        },
        5: {
<<<<<<< HEAD
            'name': 'Studio Aka - Asset',
            'value': '{server}/{job}/{root}/{asset}/publish/{asset1}.{ext}',
=======
            'name': 'Asset (local publish)',
            'value': '{server}/{job}/{root}/{asset}/publish/{prefix}_{asset1}_{task}_{element}.{ext}',
>>>>>>> e2a2662b
            'description': 'Publish an asset',
            'filter': SceneFormat | ImageFormat | MovieFormat | CacheFormat,
        },
        6: {
            'name': 'Shot (local publish)',
            'value': '{server}/{job}/{root}/{asset}/publish/{prefix}_{seq}_{shot}_{element}.{ext}',
            'description': 'Publish a shot element',
            'filter': SceneFormat | ImageFormat | MovieFormat | CacheFormat,
        },
        7: {
            'name': 'Studio Aka - vCur',
            'value': '{server}/{job}/{root}/{asset0}/{asset1}/{asset2}/publish/{asset4}/{asset5}/{asset1}_{asset5}_{element}.vCur.{ext}',
            'description': 'Studio Aka - vCur',
            'filter': SceneFormat | ImageFormat | MovieFormat | CacheFormat,
        },
    },
    AssetFolderConfig: {
        0: {
            'name': CacheFolder,
            'value': CacheFolder,
            'description': 'Alembic, FBX, OBJ and other CG caches',
            'filter': SceneFormat | ImageFormat | MovieFormat | AudioFormat |
                      CacheFormat,
            'subfolders': {
                0: {
                    'name': 'abc',
                    'value': 'alembic',
                    'description': 'Alembic (*.abc) cache files'
                },
                1: {
                    'name': 'obj',
                    'value': 'obj',
                    'description': 'OBJ cache files'
                },
                2: {
                    'name': 'fbx',
                    'value': 'fbx',
                    'description': 'FBX cache files'
                },
                3: {
                    'name': 'ass',
                    'value': 'arnold',
                    'description': 'Arnold (*.ass) cache files'
                },
                4: {
                    'name': 'usd',
                    'value': 'usd',
                    'description': 'USD stage and cache files'
                },
                5: {
                    'name': 'usda',
                    'value': 'usd',
                    'description': 'USD stage and cache files'
                },
                6: {
                    'name': 'usdc',
                    'value': 'usd',
                    'description': 'USD stage and cache files'
                },
                7: {
                    'name': 'usdz',
                    'value': 'usd',
                    'description': 'USD stage and cache files'
                },
                8: {
                    'name': 'geo',
                    'value': 'geo',
                    'description': 'Houdini cache files'
                },
                9: {
                    'name': 'bgeo',
                    'value': 'geo',
                    'description': 'Houdini cache files'
                },
                10: {
                    'name': 'vdb',
                    'value': 'vdb',
                    'description': 'Volume caches'
                },
                11: {
                    'name': 'ma',
                    'value': 'maya',
                    'description': 'Maya scene exports'
                },
                12: {
                    'name': 'mb',
                    'value': 'maya',
                    'description': 'Maya scene exports'
                }
            }
        },
        1: {
            'name': DataFolder,
            'value': DataFolder,
            'description': 'Temporary data files, or content generated by '
                           'applications',
            'filter': AllFormat,
            'subfolders': {},
        },
        2: {
            'name': ReferenceFolder,
            'value': ReferenceFolder,
            'description': 'References, e.g., images, videos or sound files',
            'filter': ImageFormat | DocFormat | AudioFormat | MovieFormat,
            'subfolders': {},
        },
        3: {
            'name': RenderFolder,
            'value': 'images',
            'description': 'Render layer outputs',
            'filter': ImageFormat | AudioFormat | MovieFormat,
            'subfolders': {},
        },
        4: {
            'name': SceneFolder,
            'value': 'scenes',
            'description': 'Project and scene files',
            'filter': SceneFormat,
            'subfolders': {
                0: {
                    'name': 'layout',
                    'value': 'layout',
                    'description': 'Layout, blockomatic & animatics scenes'
                },
                1: {
                    'name': 'model',
                    'value': 'model',
                    'description': 'Modeling & sculpting scenes'
                },
                2: {
                    'name': 'rig',
                    'value': 'rig',
                    'description': 'Character rigging scenes'
                },
                3: {
                    'name': 'render',
                    'value': 'render',
                    'description': 'Render and lighting projects'
                },
                4: {
                    'name': 'anim',
                    'value': 'anim',
                    'description': 'Animation scenes'
                },
                5: {
                    'name': 'fx',
                    'value': 'fx',
                    'description': 'FX project files'
                },
                6: {
                    'name': 'comp',
                    'value': 'comp',
                    'description': 'Compositing project files'
                },
                7: {
                    'name': 'audio',
                    'value': 'audio',
                    'description': 'Audio and SFX project files'
                },
                8: {
                    'name': 'tracking',
                    'value': 'tracking',
                    'description': 'Motion tracking projects'
                },
            },
        },
        5: {
            'name': PublishFolder,
            'value': 'publish',
            'description': 'Asset publish files',
            'filter': ImageFormat | MovieFormat | AudioFormat
        },
        6: {
            'name': TextureFolder,
            'value': 'sourceimages',
            'description': '2D and 3D texture files',
            'filter': ImageFormat | MovieFormat | AudioFormat,
            'subfolders': {},
        },
        7: {
            'name': MiscFolder,
            'value': 'other',
            'description': 'Miscellaneous asset files',
            'filter': AllFormat,
            'subfolders': {},
        }
    },
    FFMpegTCConfig: {
        0: {
            'name': 'Shot timecode',
            'value': '{job} | {sequence}-{shot}-{task}-{version} | {date} {user} | {in_frame}-{out_frame}',
            'description': 'Timecode to use for shots'
        },
        1: {
            'name': 'Asset timecode',
            'value': '{job} | {asset}-{task}-{version} | {date} {user}',
            'description': 'Timecode to use for assets'
        },
        2: {
            'name': 'User only timecode',
            'value': '{job} | {date} {user}',
            'description': 'Sparse timecode with the date and username'
        }
    }
}


def get(server, job, root, force=False):
    """Returns the :class:`.TokenConfig` of the specified
    bookmark item.

    Args:
        server (str): `server` path segment.
        job (str): `job` path segment.
        root (str): `root` path segment.
        force (bool, optional): Force retrieve tokens from the database.

    Returns:
        TokenConfig: The token config controller instance.

    """
    for arg in (server, job, root):
        common.check_type(arg, str)

    key = common.get_thread_key(server, job, root)
    if key in common.token_configs:
        if force:
            common.token_configs[key].data(force=True)
        return common.token_configs[key]

    try:
        # Fetch the currently stored data from the database
        v = TokenConfig(server, job, root)
        v.data(force=True)
        common.token_configs[key] = v
        return common.token_configs[key]
    except Exception:
        common.token_configs[key] = None
        if key in common.token_configs:
            del common.token_configs[key]
        raise


def get_folder(token):
    """Find the value an asset folder token based on
    the bookmark item's token configuration.

    Returns:
        str: The current folder value.

    """
    server = common.active('server')
    job = common.active('job')
    root = common.active('root')

    if not all((server, job, root)):
        raise RuntimeError('No active bookmark item found.')

    config = get(server, job, root)
    v = config.get_asset_folder(token)
    return v if v else token


def get_subfolder(token, name):
    """Find the value an asset sub-folder based on the bookmark item's token
    configuration.

    Args:
        token (str): Asset folder token, e.g. `tokens.CacheFolder`.
        name (str): Sub-folder token.

    Returns:
        str: The value of the current asset sub-folder.

    """
    server = common.active('server')
    job = common.active('job')
    root = common.active('root')

    if not all((server, job, root)):
        raise RuntimeError('No active bookmark item found.')

    config = get(server, job, root)
    v = config.get_asset_subfolder(token, name)
    return v if v else name


def get_subfolders(token):
    """Find all asset sub-folder values based on the bookmark item's token configuration.

    Args:
        token (str): Asset folder token, e.g. `tokens.CacheFolder`.

    Returns:
        list: A list of current asset sub-folder values.

    """
    server = common.active('server')
    job = common.active('job')
    root = common.active('root')

    if not all((server, job, root)):
        raise RuntimeError('No active bookmark item found.')

    config = get(server, job, root)
    return config.get_asset_subfolders(token)


def get_description(token):
    """Get a description of a token.

    Args:
        token (str): A token, e.g. `tokens.SceneFormat`.

    Returns:
        str: Description of the item.

    """
    server = common.active('server')
    job = common.active('job')
    root = common.active('root')

    if not all((server, job, root)):
        raise RuntimeError('No active bookmark item found.')

    config = get(server, job, root)
    return config.get_description(token)


class TokenConfig(QtCore.QObject):
    """The class is used to interface with token configuration stored in the
    bookmark item's database.

    As token config data might be used in performance sensitive sections,
    the instance is uninitialized until :meth:`data` is called. This will load
    values from the database and cache it internally. This cached data won't be
    updated from the database until :meth:`.data(force=True)` is called.

    """

    def __init__(self, server, job, root, asset=None, parent=None):
        super().__init__(parent=parent)

        self.server = server
        self.job = job
        self.root = root
        self.asset = asset

        self._initialized = False
        self._data = DEFAULT_TOKEN_CONFIG.copy()

    def data(self, force=False):
        """Returns the current token config values stored in the bookmark database.

        The results fetched from the bookmark database are cached to
        `self._data`. To re-query the values from the bookmark database, an
        optional `force=True` can be passed.

        Args:
             force (bool, optional): Force retrieve tokens from the database.

         Returns:
             dict: Token config values.

        """
        if not force and self._initialized:
            return self._data

        try:
            db = database.get_db(self.server, self.job, self.root)
            v = db.value(
                db.source(),
                TOKENS_DB_KEY,
                database.BookmarkTable
            )
            if not v or not isinstance(v, dict):
                v = {}

            # Patch data with default values if any section is missing
            for k in DEFAULT_TOKEN_CONFIG:
                if k not in v:
                    v[k] = DEFAULT_TOKEN_CONFIG[k].copy()

            self._data = v

            return self._data
        except (RuntimeError, ValueError, TypeError):
            log.error('Failed to get token config from the database.')
            return self._data
        finally:
            self._initialized = True

    def set_data(self, data):
        """Saves a data dictionary to the bookmark database as an encoded
        JSON object.

        Args:
            data (dict): The token config data to save.

        """
        common.check_type(data, dict)

        db = database.get_db(self.server, self.job, self.root)
        db.set_value(
            db.source(),
            TOKENS_DB_KEY,
            data,
            table=database.BookmarkTable
        )

        # Re-fetching data from the database
        return self.data(force=True)

    def dump_json(self, destination, force=False):
        """Save the current configuration as a JSON file.

        Args:
            destination (str): Destination path.
            force (bool, optional): Force retrieve tokens from the database.

        """
        file_info = QtCore.QFileInfo(destination)
        if not file_info.dir().exists():
            raise OSError(
                '{} does not exists. Specify a valid destination.'.format(
                    file_info.dir().path()
                )
            )

        data = self.data(force=force)
        try:
            json_data = json.dumps(data, sort_keys=True, indent=4)
        except (RuntimeError, ValueError, TypeError):
            log.error('Failed to convert data to JSON.')
            raise

        with open(file_info.filePath(), 'w') as f:
            f.write(json_data)
            log.success(
                'Asset folder configuration saved to {}'.format(
                    file_info.filePath()
                )
            )

    def get_description(self, token, force=False):
        """Utility method used to get the description of a token.

        Args:
            token (str): A file-format or a folder name, e.g. 'anim'.
            force (bool, optional): Force retrieve tokens from the database.

        Returns:
            str: The description of the token.

        """
        common.check_type(token, str)

        data = self.data(force=force)
        if not data:
            return ''

        for value in data.values():
            for v in value.values():
                if token.lower() == v['value'].lower():
                    return v['description']

                if 'subfolders' not in v:
                    continue

                for _v in v['subfolders'].values():
                    if token.lower() == _v['value'].lower():
                        return _v['description']
        return ''

    def expand_tokens(
            self, s, user=common.get_username(), version='v001',
            host=socket.gethostname(), task='main',
            ext=None, prefix=None, **_kwargs
    ):
        """Expands all valid tokens of the given string, based on the current
        database values.

        Invalid tokens will be marked :attr:`.invalid_token`.

        Args:
            s (str): The string containing tokens to be expanded.
            user (str, optional): Username.
            version (str, optional): The version string.
            host (str, optional): The name of the current machine/host.
            task (str, optional): Task folder name.
            ext (str, optional): File format extension.
            prefix (str, optional): Bookmark item prefix.
            _kwargs (dict, optional): Optional token/value pairs.

        Returns:
            str: The expanded string. It might contain :attr:`.invalid_token` markers
            if a token does not have a corresponding value.

        """
        kwargs = self.get_tokens(
            user=user,
            version=version,
            ver=version,
            host=host,
            workstation=host,
            task=task,
            mode=task,
            ext=ext,
            extension=ext,
            format=ext,
            prefix=prefix,
            date=datetime.now().strftime('%a %d/%m/%Y %H:%M'),
            now=datetime.now().strftime('%a %d/%m/%Y %H:%M'),
            timestamp=datetime.now().strftime('%a %d/%m/%Y %H:%M'),
            **_kwargs
        )

        for k in [f for f in kwargs if kwargs[f] is None]:
            del kwargs[k]

        # To avoid KeyErrors when invalid tokens are passed we will replace
        # the these with a custom marker
        # via https://stackoverflow.com/questions/17215400/format-string-unused
        # -named-arguments
        return string.Formatter().vformat(
            s,
            (),
            collections.defaultdict(lambda: invalid_token, **kwargs)
        )

    def get_tokens(self, force=False, **kwargs):
        """Get all available tokens.

        Args:
            force (bool, optional): Force retrieve tokens from the database.

        Returns:
            dict: A dictionary of token/value pairs.

        """
        data = self.data(force=force)

        if not data:
            return kwargs
        if AssetFolderConfig not in data:
            return kwargs

        tokens = {}

        # Populate tokens with the database values
        for k, v in data[AssetFolderConfig].items():
            tokens[v['name']] = v['value']

        # Populate tokens with the environment values
        tokens['server'] = self.server
        tokens['job'] = self.job
        tokens['root'] = self.root

        tokens['project'] = self.job
        tokens['bookmark'] = f'{self.server}/{self.job}/{self.root}'

        for k, v in kwargs.items():
            tokens[k] = v

        # We can also use bookmark item properties as tokens
        db = database.get_db(self.server, self.job, self.root)
        for _k in ('width', 'height', 'framerate', 'prefix', 'startframe', 'duration'):
            if _k not in kwargs or not kwargs[_k]:
                _v = db.value(db.source(), _k, database.BookmarkTable)
                _v = _v if _v else invalid_token
                tokens[_k] = _v

        # The asset root token will only be available when the asset is manually
        # specified
        if 'asset' in kwargs and kwargs['asset']:
            tokens['asset_root'] = f'{self.server}/{self.job}/{self.root}/{kwargs["asset"]}'

        # We also want to use the path elements as tokens,
        # so we will split them and add them to the tokens dictionary
        for k in ('server', 'job', 'root', 'asset', 'task'):
            if k not in tokens:
                continue
            s = tokens[k].replace('//', '').strip('/')
            if '/' in s:
                for n, s in enumerate(s.split('/')):
                    tokens[f'{k}{n}'] = s

        return tokens

    def get_extensions(self, flag, force=False):
        """Returns a list of extensions associated with the given flag.

        Args:
            flag (int): A format filter flag.
            force (bool, optional): Force retrieve tokens from the database.

        Returns:
            tuple:           A tuple of file format extensions.

        """
        data = self.data(force=force)
        if FileFormatConfig not in data:
            raise KeyError('Malformed data, `FileFormatConfig` not found.')

        extensions = []
        for v in data[FileFormatConfig].values():
            if not (v['flag'] & flag):
                continue
            if not isinstance(v['value'], str):
                continue
            extensions += [f.strip() for f in v['value'].split(',')]
        return tuple(sorted(set(extensions)))

    def check_task(self, task, force=False):
        common.check_type(task, str)

        data = self.data(force=force)
        if AssetFolderConfig not in data:
            raise KeyError('Malformed data, `AssetFolderConfig` not found.')

        for v in data[AssetFolderConfig].values():
            if v['value'].lower() == task.lower():
                return True
        return False

    def get_task_extensions(self, task, force=False):
        """Returns a list of allowed extensions for the given task folder.

        Args:
            task (str): The name of a task folder.
            force (bool, optional): Force retrieve tokens from the database.

        Returns:
            set: A set of file format extensions.

        """
        common.check_type(task, str)

        data = self.data(force=force)
        if AssetFolderConfig not in data:
            raise KeyError('Malformed data, `AssetFolderConfig` not found.')

        for v in data[AssetFolderConfig].values():
            if v['value'].lower() != task.lower():
                continue
            if 'filter' not in v:
                continue
            return set(self.get_extensions(v['filter']))
        return set()

    def get_asset_folder(self, k, force=False):
        """Return the name of an asset folder based on the current token config
        values.

        """
        data = self.data(force=force)
        if not data:
            return None

        for v in data[AssetFolderConfig].values():
            if v['name'] == k:
                return v['value']
        return None

    def get_asset_subfolder(self, token, folder, force=False):
        """Returns the value of an asset sub-folder based on the current token config
        values.

        Args:
            token (str): An asset folder name (not value!),
                e.g.`config.ExportFolder`.
            folder (str): A sub folder name, e.g. `abc`.
            force (bool, optional): Force reload data from the database.

        Returns:
            str: A custom value set in config settings, or None.

        """
        data = self.data(force=force)
        if not data:
            return None

        for v in data[AssetFolderConfig].values():
            if v['name'] != token:
                continue
            if 'subfolders' not in v:
                return None
            for subfolder in v['subfolders'].values():
                if subfolder['name'] == folder:
                    return subfolder['value']
        return None

    def get_asset_subfolders(self, token, force=False):
        """Returns the value of an asset sub-folder based on the current token config
        values.

        Args:
            token (str): An asset folder name (not value!),
                e.g.`tokens.ExportFolder`.
            force (bool, optional): Force reload data from the database.

        Returns:
            list: A tuple of folder names.

        """
        data = self.data(force=force)
        if not data:
            return []

        for v in data[AssetFolderConfig].values():
            if v['name'] != token:
                continue
            if 'subfolders' not in v:
                continue
            return sorted({_v['value'] for _v in v['subfolders'].values()})

        return []<|MERGE_RESOLUTION|>--- conflicted
+++ resolved
@@ -222,13 +222,8 @@
             'filter': ImageFormat,
         },
         5: {
-<<<<<<< HEAD
-            'name': 'Studio Aka - Asset',
-            'value': '{server}/{job}/{root}/{asset}/publish/{asset1}.{ext}',
-=======
             'name': 'Asset (local publish)',
             'value': '{server}/{job}/{root}/{asset}/publish/{prefix}_{asset1}_{task}_{element}.{ext}',
->>>>>>> e2a2662b
             'description': 'Publish an asset',
             'filter': SceneFormat | ImageFormat | MovieFormat | CacheFormat,
         },
