"""Defines :class:`.TopBarWidget`, the main widget containing all control buttons.

"""
from PySide2 import QtWidgets, QtGui, QtCore

from . import buttons
from . import tabs
<<<<<<< HEAD
from . import sgfilter
=======
from . import filters
>>>>>>> f60f3c47
from .. import common
from .. import images

n = (f for f in range(common.FavouriteTab + 1, 999))

BUTTONS = {
    common.BookmarkTab: {
        'widget': tabs.BookmarksTabButton,
        'hidden': False,
    },
    common.AssetTab: {
        'widget': tabs.AssetsTabButton,
        'hidden': False,
    },
    common.FileTab: {
        'widget': tabs.FilesTabButton,
        'hidden': False,
    },
    common.FavouriteTab: {
        'widget': tabs.FavouritesTabButton,
        'hidden': False,
    },
    # next(n): {
    #     'widget': filters.ServersFilterButton,
    #     'hidden': False,
    # },
    next(n): {
<<<<<<< HEAD
        'widget': sgfilter.EntityFilterButton,
        'hidden': False,
    },
    next(n): {
        'widget': sgfilter.TaskFilterButton,
=======
        'widget': filters.JobsFilterButton,
        'hidden': False,
    },
    # next(n): {
    #     'widget': filters.RootsFilterButton,
    #     'hidden': False,
    # },
    next(n): {
        'widget': filters.EntityFilterButton,
        'hidden': False,
    },
    next(n): {
        'widget': filters.TaskFilterButton,
        'hidden': False,
    },
    next(n): {
        'widget': filters.SubdirFilterButton,
        'hidden': False,
    },
    next(n): {
        'widget': filters.TypeFilterButton,
>>>>>>> f60f3c47
        'hidden': False,
    },
    next(n): {
        'widget': buttons.FilterButton,
        'hidden': False,
    },
    next(n): {
        'widget': buttons.RefreshButton,
        'hidden': False,
    },
    next(n): {
        'widget': buttons.ToggleSequenceButton,
        'hidden': False,
    },
    next(n): {
        'widget': buttons.ToggleArchivedButton,
        'hidden': False,
    },
    next(n): {
        'widget': buttons.ToggleFavouriteButton,
        'hidden': False,
    },
    next(n): {
        'widget': buttons.ToggleInlineIcons,
        'hidden': False,
    },
}


class TopBarWidget(QtWidgets.QWidget):
    """The bar above the stacked widget containing the main app control buttons.

    """

    def __init__(self, parent=None):
        super().__init__(parent=parent)
        self.setAttribute(QtCore.Qt.WA_NoSystemBackground, True)
        self.setAttribute(QtCore.Qt.WA_TranslucentBackground, True)

        self._buttons = {}

        self._create_ui()

    def _create_ui(self):
        QtWidgets.QHBoxLayout(self)
        self.layout().setContentsMargins(0, 0, 0, 0)
        self.layout().setSpacing(0)
        self.layout().setAlignment(QtCore.Qt.AlignCenter)

        o = common.size(common.size_indicator) * 3
        height = common.size(common.size_margin) + o
        self.setFixedHeight(height)

        widget = QtWidgets.QWidget()
        QtWidgets.QHBoxLayout(widget)
        widget.layout().setContentsMargins(0, 0, o, 0)
        widget.layout().setSpacing(o)
        widget.setAttribute(QtCore.Qt.WA_NoBackground, True)
        widget.setAttribute(QtCore.Qt.WA_TranslucentBackground, True)

        for idx in BUTTONS:
            self._buttons[idx] = BUTTONS[idx]['widget'](parent=self)
            self._buttons[idx].setHidden(BUTTONS[idx]['hidden'])

            if idx > common.FavouriteTab:
                widget.layout().addWidget(self._buttons[idx], 0)
            else:
                self.layout().addWidget(self._buttons[idx], 1)

            if idx == common.FavouriteTab:
                self.layout().addStretch()

        self.layout().addWidget(widget)

    def button(self, idx):
        if idx not in self._buttons:
            raise ValueError('Button does not exist')
        return self._buttons[idx]

    def paintEvent(self, event):
        """`TopBarWidget`' paint event."""
        painter = QtGui.QPainter()
        painter.begin(self)
        painter.setPen(QtCore.Qt.NoPen)

        pixmap = images.rsc_pixmap(
            'gradient', None, self.height()
        )
        t = QtGui.QTransform()
        t.rotate(90)
        pixmap = pixmap.transformed(t)
        painter.setOpacity(0.8)
        painter.drawPixmap(self.rect(), pixmap, pixmap.rect())
        painter.end()<|MERGE_RESOLUTION|>--- conflicted
+++ resolved
@@ -5,11 +5,7 @@
 
 from . import buttons
 from . import tabs
-<<<<<<< HEAD
-from . import sgfilter
-=======
 from . import filters
->>>>>>> f60f3c47
 from .. import common
 from .. import images
 
@@ -37,13 +33,6 @@
     #     'hidden': False,
     # },
     next(n): {
-<<<<<<< HEAD
-        'widget': sgfilter.EntityFilterButton,
-        'hidden': False,
-    },
-    next(n): {
-        'widget': sgfilter.TaskFilterButton,
-=======
         'widget': filters.JobsFilterButton,
         'hidden': False,
     },
@@ -65,7 +54,6 @@
     },
     next(n): {
         'widget': filters.TypeFilterButton,
->>>>>>> f60f3c47
         'hidden': False,
     },
     next(n): {
